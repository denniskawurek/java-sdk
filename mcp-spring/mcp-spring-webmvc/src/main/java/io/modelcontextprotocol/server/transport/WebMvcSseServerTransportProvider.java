/*
 * Copyright 2024-2024 the original author or authors.
 */

package io.modelcontextprotocol.server.transport;

import java.io.IOException;
import java.time.Duration;
<<<<<<< HEAD
import java.util.Collections;
import java.util.Map;
=======
>>>>>>> 333a60b3
import java.util.UUID;
import java.util.concurrent.ConcurrentHashMap;

import com.fasterxml.jackson.core.type.TypeReference;
import com.fasterxml.jackson.databind.ObjectMapper;
import io.modelcontextprotocol.spec.McpError;
import io.modelcontextprotocol.spec.McpSchema;
import io.modelcontextprotocol.spec.McpServerTransport;
import io.modelcontextprotocol.spec.McpServerTransportProvider;
import io.modelcontextprotocol.spec.McpServerSession;
import io.modelcontextprotocol.util.Assert;
import io.modelcontextprotocol.util.Utils;
import org.slf4j.Logger;
import org.slf4j.LoggerFactory;
import reactor.core.publisher.Flux;
import reactor.core.publisher.Mono;

import org.springframework.http.HttpStatus;
import org.springframework.web.servlet.function.RouterFunction;
import org.springframework.web.servlet.function.RouterFunctions;
import org.springframework.web.servlet.function.ServerRequest;
import org.springframework.web.servlet.function.ServerResponse;
import org.springframework.web.servlet.function.ServerResponse.SseBuilder;

/**
 * Server-side implementation of the Model Context Protocol (MCP) transport layer using
 * HTTP with Server-Sent Events (SSE) through Spring WebMVC. This implementation provides
 * a bridge between synchronous WebMVC operations and reactive programming patterns to
 * maintain compatibility with the reactive transport interface.
 *
 * <p>
 * Key features:
 * <ul>
 * <li>Implements bidirectional communication using HTTP POST for client-to-server
 * messages and SSE for server-to-client messages</li>
 * <li>Manages client sessions with unique IDs for reliable message delivery</li>
 * <li>Supports graceful shutdown with proper session cleanup</li>
 * <li>Provides JSON-RPC message handling through configured endpoints</li>
 * <li>Includes built-in error handling and logging</li>
 * </ul>
 *
 * <p>
 * The transport operates on two main endpoints:
 * <ul>
 * <li>{@code /sse} - The SSE endpoint where clients establish their event stream
 * connection</li>
 * <li>A configurable message endpoint where clients send their JSON-RPC messages via HTTP
 * POST</li>
 * </ul>
 *
 * <p>
 * This implementation uses {@link ConcurrentHashMap} to safely manage multiple client
 * sessions in a thread-safe manner. Each client session is assigned a unique ID and
 * maintains its own SSE connection.
 *
 * @author Christian Tzolov
 * @author Alexandros Pappas
 * @see McpServerTransportProvider
 * @see RouterFunction
 */
public class WebMvcSseServerTransportProvider implements McpServerTransportProvider {

	private static final Logger logger = LoggerFactory.getLogger(WebMvcSseServerTransportProvider.class);

	/**
	 * Event type for JSON-RPC messages sent through the SSE connection.
	 */
	public static final String MESSAGE_EVENT_TYPE = "message";

	/**
	 * Event type for sending the message endpoint URI to clients.
	 */
	public static final String ENDPOINT_EVENT_TYPE = "endpoint";

	/**
	 * Default SSE endpoint path as specified by the MCP transport specification.
	 */
	public static final String DEFAULT_SSE_ENDPOINT = "/sse";

	private final ObjectMapper objectMapper;

	private final String messageEndpoint;

	private final String sseEndpoint;

	private final String baseUrl;

	private final String contextPath;

	private final RouterFunction<ServerResponse> routerFunction;

	private McpServerSession.Factory sessionFactory;

	/**
	 * Map of active client sessions, keyed by session ID.
	 */
	private final ConcurrentHashMap<String, McpServerSession> sessions = new ConcurrentHashMap<>();

	/**
	 * Flag indicating if the transport is shutting down.
	 */
	private volatile boolean isClosing = false;

	/**
	 * Constructs a new WebMvcSseServerTransportProvider instance with the default SSE
	 * endpoint.
	 * @param objectMapper The ObjectMapper to use for JSON serialization/deserialization
	 * of messages.
	 * @param messageEndpoint The endpoint URI where clients should send their JSON-RPC
	 * messages via HTTP POST. This endpoint will be communicated to clients through the
	 * SSE connection's initial endpoint event.
	 * @throws IllegalArgumentException if either objectMapper or messageEndpoint is null
	 */
	public WebMvcSseServerTransportProvider(ObjectMapper objectMapper, String messageEndpoint) {
		this(objectMapper, messageEndpoint, DEFAULT_SSE_ENDPOINT);
	}

	/**
	 * Constructs a new WebMvcSseServerTransportProvider instance.
	 * @param objectMapper The ObjectMapper to use for JSON serialization/deserialization
	 * of messages.
	 * @param messageEndpoint The endpoint URI where clients should send their JSON-RPC
	 * messages via HTTP POST. This endpoint will be communicated to clients through the
	 * SSE connection's initial endpoint event.
	 * @param sseEndpoint The endpoint URI where clients establish their SSE connections.
	 * @throws IllegalArgumentException if any parameter is null
	 */
	public WebMvcSseServerTransportProvider(ObjectMapper objectMapper, String messageEndpoint, String sseEndpoint) {
		this(objectMapper, "", "", messageEndpoint, sseEndpoint);
	}

	/**
	 * Constructs a new WebMvcSseServerTransportProvider instance.
	 * @param objectMapper The ObjectMapper to use for JSON serialization/deserialization
	 * of messages.
	 * @param contextPath The context path under which the server runs.
	 * @param baseUrl The base URL for the message endpoint, used to construct the full
	 * endpoint URL for clients.
	 * @param messageEndpoint The endpoint URI where clients should send their JSON-RPC
	 * messages via HTTP POST. This endpoint will be communicated to clients through the
	 * SSE connection's initial endpoint event.
	 * @param sseEndpoint The endpoint URI where clients establish their SSE connections.
	 * @throws IllegalArgumentException if any parameter is null
	 */
	public WebMvcSseServerTransportProvider(ObjectMapper objectMapper, String contextPath, String baseUrl,
			String messageEndpoint, String sseEndpoint) {
		Assert.notNull(objectMapper, "ObjectMapper must not be null");
		Assert.notNull(contextPath, "Context path must not be null");
		Assert.notNull(baseUrl, "Message base URL must not be null");
		Assert.notNull(messageEndpoint, "Message endpoint must not be null");
		Assert.hasText(messageEndpoint, "Message endpoint must not be empty");
		Assert.notNull(sseEndpoint, "SSE endpoint must not be null");
		Assert.hasText(sseEndpoint, "SSE endpoint must not be empty");

		this.objectMapper = objectMapper;
		this.contextPath = Utils.removeTrailingSlash(contextPath);
		this.baseUrl = Utils.removeTrailingSlash(baseUrl);
		this.messageEndpoint = messageEndpoint;
		this.sseEndpoint = sseEndpoint;
		this.routerFunction = RouterFunctions.route()
			.GET(this.baseUrl + this.sseEndpoint, this::handleSseConnection)
			.POST(this.baseUrl + this.messageEndpoint, this::handleMessage)
			.build();
	}

	@Override
	public void setSessionFactory(McpServerSession.Factory sessionFactory) {
		this.sessionFactory = sessionFactory;
	}

	/**
	 * Broadcasts a notification to all connected clients through their SSE connections.
	 * The message is serialized to JSON and sent as an SSE event with type "message". If
	 * any errors occur during sending to a particular client, they are logged but don't
	 * prevent sending to other clients.
	 * @param method The method name for the notification
	 * @param params The parameters for the notification
	 * @return A Mono that completes when the broadcast attempt is finished
	 */
	@Override
	public Mono<Void> notifyClients(String method, Object params) {
		if (sessions.isEmpty()) {
			logger.debug("No active sessions to broadcast message to");
			return Mono.empty();
		}

		logger.debug("Attempting to broadcast message to {} active sessions", sessions.size());

		return Flux.fromIterable(sessions.values())
			.flatMap(session -> session.sendNotification(method, params)
				.doOnError(
						e -> logger.error("Failed to send message to session {}: {}", session.getId(), e.getMessage()))
				.onErrorComplete())
			.then();
	}

	/**
	 * Initiates a graceful shutdown of the transport. This method:
	 * <ul>
	 * <li>Sets the closing flag to prevent new connections</li>
	 * <li>Closes all active SSE connections</li>
	 * <li>Removes all session records</li>
	 * </ul>
	 * @return A Mono that completes when all cleanup operations are finished
	 */
	@Override
	public Mono<Void> closeGracefully() {
		return Flux.fromIterable(sessions.values()).doFirst(() -> {
			this.isClosing = true;
			logger.debug("Initiating graceful shutdown with {} active sessions", sessions.size());
		})
			.flatMap(McpServerSession::closeGracefully)
			.then()
			.doOnSuccess(v -> logger.debug("Graceful shutdown completed"));
	}

	/**
	 * Returns the RouterFunction that defines the HTTP endpoints for this transport. The
	 * router function handles two endpoints:
	 * <ul>
	 * <li>GET /sse - For establishing SSE connections</li>
	 * <li>POST [messageEndpoint] - For receiving JSON-RPC messages from clients</li>
	 * </ul>
	 * @return The configured RouterFunction for handling HTTP requests
	 */
	public RouterFunction<ServerResponse> getRouterFunction() {
		return this.routerFunction;
	}

	/**
	 * Handles new SSE connection requests from clients by creating a new session and
	 * establishing an SSE connection. This method:
	 * <ul>
	 * <li>Generates a unique session ID</li>
	 * <li>Creates a new session with a WebMvcMcpSessionTransport</li>
	 * <li>Sends an initial endpoint event to inform the client where to send
	 * messages</li>
	 * <li>Maintains the session in the sessions map</li>
	 * </ul>
	 * @param request The incoming server request
	 * @return A ServerResponse configured for SSE communication, or an error response if
	 * the server is shutting down or the connection fails
	 */
	private ServerResponse handleSseConnection(ServerRequest request) {
		if (this.isClosing) {
			return ServerResponse.status(HttpStatus.SERVICE_UNAVAILABLE).body("Server is shutting down");
		}

		String sessionId = UUID.randomUUID().toString();
		logger.debug("Creating new SSE connection for session: {}", sessionId);

		// Send initial endpoint event
		try {
			return ServerResponse.sse(sseBuilder -> {
				sseBuilder.onComplete(() -> {
					logger.debug("SSE connection completed for session: {}", sessionId);
					sessions.remove(sessionId);
				});
				sseBuilder.onTimeout(() -> {
					logger.debug("SSE connection timed out for session: {}", sessionId);
					sessions.remove(sessionId);
				});

				WebMvcMcpSessionTransport sessionTransport = new WebMvcMcpSessionTransport(sessionId, sseBuilder);
				McpServerSession session = sessionFactory.create(sessionTransport);
				this.sessions.put(sessionId, session);

				try {
					sseBuilder.id(sessionId)
						.event(ENDPOINT_EVENT_TYPE)
						.data(this.contextPath + this.baseUrl + this.messageEndpoint + "?sessionId=" + sessionId);
				}
				catch (Exception e) {
					logger.error("Failed to send initial endpoint event: {}", e.getMessage());
					sseBuilder.error(e);
				}
			}, Duration.ZERO);
		}
		catch (Exception e) {
			logger.error("Failed to send initial endpoint event to session {}: {}", sessionId, e.getMessage());
			sessions.remove(sessionId);
			return ServerResponse.status(HttpStatus.INTERNAL_SERVER_ERROR).build();
		}
	}

	/**
	 * Handles incoming JSON-RPC messages from clients. This method:
	 * <ul>
	 * <li>Deserializes the request body into a JSON-RPC message</li>
	 * <li>Processes the message through the session's handle method</li>
	 * <li>Returns appropriate HTTP responses based on the processing result</li>
	 * </ul>
	 * @param request The incoming server request containing the JSON-RPC message
	 * @return A ServerResponse indicating success (200 OK) or appropriate error status
	 * with error details in case of failures
	 */
	private ServerResponse handleMessage(ServerRequest request) {
		if (this.isClosing) {
			return ServerResponse.status(HttpStatus.SERVICE_UNAVAILABLE).body("Server is shutting down");
		}

		if (request.param("sessionId").isEmpty()) {
			return ServerResponse.badRequest().body(new McpError("Session ID missing in message endpoint"));
		}

		String sessionId = request.param("sessionId").get();
		McpServerSession session = sessions.get(sessionId);

		if (session == null) {
			return ServerResponse.status(HttpStatus.NOT_FOUND).body(new McpError("Session not found: " + sessionId));
		}

		try {
			String body = request.body(String.class);
			McpSchema.JSONRPCMessage message = McpSchema.deserializeJsonRpcMessage(objectMapper, body);

			// Process the message through the session's handle method
			session.handle(message).block(); // Block for WebMVC compatibility

			return ServerResponse.ok().build();
		}
		catch (IllegalArgumentException | IOException e) {
			logger.error("Failed to deserialize message: {}", e.getMessage());
			return ServerResponse.badRequest().body(new McpError("Invalid message format"));
		}
		catch (Exception e) {
			logger.error("Error handling message: {}", e.getMessage());
			return ServerResponse.status(HttpStatus.INTERNAL_SERVER_ERROR).body(new McpError(e.getMessage()));
		}
	}

	/**
	 * Implementation of McpServerTransport for WebMVC SSE sessions. This class handles
	 * the transport-level communication for a specific client session.
	 */
	private class WebMvcMcpSessionTransport implements McpServerTransport {

		private final String sessionId;

		private final SseBuilder sseBuilder;

		/**
		 * Creates a new session transport with the specified ID and SSE builder.
		 * @param sessionId The unique identifier for this session
		 * @param sseBuilder The SSE builder for sending server events to the client
		 */
		WebMvcMcpSessionTransport(String sessionId, SseBuilder sseBuilder) {
			this.sessionId = sessionId;
			this.sseBuilder = sseBuilder;
			logger.debug("Session transport {} initialized with SSE builder", sessionId);
		}

		/**
		 * Sends a JSON-RPC message to the client through the SSE connection.
		 * @param message The JSON-RPC message to send
		 * @return A Mono that completes when the message has been sent
		 */
		@Override
		public Mono<Void> sendMessage(McpSchema.JSONRPCMessage message) {
			return Mono.fromRunnable(() -> {
				try {
					String jsonText = objectMapper.writeValueAsString(message);
					sseBuilder.id(sessionId).event(MESSAGE_EVENT_TYPE).data(jsonText);
					logger.debug("Message sent to session {}", sessionId);
				}
				catch (Exception e) {
					logger.error("Failed to send message to session {}: {}", sessionId, e.getMessage());
					sseBuilder.error(e);
				}
			});
		}

		/**
		 * Converts data from one type to another using the configured ObjectMapper.
		 * @param data The source data object to convert
		 * @param typeRef The target type reference
		 * @return The converted object of type T
		 * @param <T> The target type
		 */
		@Override
		public <T> T unmarshalFrom(Object data, TypeReference<T> typeRef) {
			return objectMapper.convertValue(data, typeRef);
		}

		/**
		 * Initiates a graceful shutdown of the transport.
		 * @return A Mono that completes when the shutdown is complete
		 */
		@Override
		public Mono<Void> closeGracefully() {
			return Mono.fromRunnable(() -> {
				logger.debug("Closing session transport: {}", sessionId);
				try {
					sseBuilder.complete();
					logger.debug("Successfully completed SSE builder for session {}", sessionId);
				}
				catch (Exception e) {
					logger.warn("Failed to complete SSE builder for session {}: {}", sessionId, e.getMessage());
				}
			});
		}

		/**
		 * Closes the transport immediately.
		 */
		@Override
		public void close() {
			try {
				sseBuilder.complete();
				logger.debug("Successfully completed SSE builder for session {}", sessionId);
			}
			catch (Exception e) {
				logger.warn("Failed to complete SSE builder for session {}: {}", sessionId, e.getMessage());
			}
		}

	}

}<|MERGE_RESOLUTION|>--- conflicted
+++ resolved
@@ -6,11 +6,8 @@
 
 import java.io.IOException;
 import java.time.Duration;
-<<<<<<< HEAD
 import java.util.Collections;
 import java.util.Map;
-=======
->>>>>>> 333a60b3
 import java.util.UUID;
 import java.util.concurrent.ConcurrentHashMap;
 
@@ -98,8 +95,6 @@
 
 	private final String baseUrl;
 
-	private final String contextPath;
-
 	private final RouterFunction<ServerResponse> routerFunction;
 
 	private McpServerSession.Factory sessionFactory;
@@ -139,7 +134,7 @@
 	 * @throws IllegalArgumentException if any parameter is null
 	 */
 	public WebMvcSseServerTransportProvider(ObjectMapper objectMapper, String messageEndpoint, String sseEndpoint) {
-		this(objectMapper, "", "", messageEndpoint, sseEndpoint);
+		this(objectMapper, "", messageEndpoint, sseEndpoint);
 	}
 
 	/**
