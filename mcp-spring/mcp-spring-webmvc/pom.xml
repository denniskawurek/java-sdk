--- conflicted
+++ resolved
@@ -134,9 +134,6 @@
 			<scope>test</scope>
 		</dependency>
 
-<<<<<<< HEAD
-    </dependencies>
-=======
 		<dependency>
 			<groupId>net.javacrumbs.json-unit</groupId>
 			<artifactId>json-unit-assertj</artifactId>
@@ -145,7 +142,6 @@
 		</dependency>
 
 	</dependencies>
->>>>>>> 333a60b3
 
 
 </project>